--- conflicted
+++ resolved
@@ -15,10 +15,6 @@
  */
 package org.onehippo.repository.update;
 
-<<<<<<< HEAD
-import java.util.Collections;
-
-=======
 import java.util.Arrays;
 import java.util.Collection;
 import java.util.Collections;
@@ -33,19 +29,13 @@
 import org.codehaus.groovy.ast.expr.Expression;
 import org.codehaus.groovy.ast.expr.MethodCallExpression;
 import org.codehaus.groovy.ast.expr.PropertyExpression;
->>>>>>> 00dc0f74
 import org.codehaus.groovy.control.CompilerConfiguration;
-import org.codehaus.groovy.control.customizers.ASTTransformationCustomizer;
 import org.codehaus.groovy.control.customizers.CompilationCustomizer;
 import org.codehaus.groovy.control.customizers.ImportCustomizer;
-<<<<<<< HEAD
-=======
 import org.codehaus.groovy.control.customizers.SecureASTCustomizer;
 import org.codehaus.groovy.syntax.Types;
->>>>>>> 00dc0f74
 
 import groovy.lang.GroovyClassLoader;
-import groovy.transform.CompileStatic;
 
 /**
  * {@link GroovyClassLoader} that is configured for updaters
@@ -60,6 +50,13 @@
     private static final String[] defaultImports = {
             "org.onehippo.repository.update", "javax.jcr", "javax.jcr.nodetype",
             "javax.jcr.security", "javax.jcr.version"
+    };
+    private static final String[] importsBlacklist = {
+            "java.io.File", "java.io.FileDescriptor", "java.io.FileInputStream",
+            "java.io.FileOutputStream", "java.io.FileWriter", "java.io.FileReader"
+    };
+    private static final String[] starImportsBlacklist = {
+            "java.nio.file", "java.net", "javax.net", "javax.net.ssl", "java.lang.reflect"
     };
 
     private static final Set<String> illegalClasses;
@@ -106,11 +103,7 @@
 
     private static CompilerConfiguration createCompilerConfiguration() {
         final CompilerConfiguration compilerConfiguration = new CompilerConfiguration();
-<<<<<<< HEAD
-        compilerConfiguration.addCompilationCustomizers(createImportCustomizer(), createTypeCheckingCustomizer());
-=======
         compilerConfiguration.addCompilationCustomizers(createImportCustomizer(), createCompilationCustomizer());
->>>>>>> 00dc0f74
         return compilerConfiguration;
     }
 
@@ -120,13 +113,6 @@
         return importCustomizer;
     }
 
-<<<<<<< HEAD
-    private static CompilationCustomizer createTypeCheckingCustomizer() {
-        return new ASTTransformationCustomizer(Collections.singletonMap("extensions",
-                Collections.singletonList(UpdaterTypeCheckingExtension.class.getName())), CompileStatic.class);
-    }
-
-=======
     /**
      * Creates a CompilationCustomizer which (only) checks and prevents obvious and trivial mistakes and misuse
      * of the full power of Groovy.
@@ -198,5 +184,4 @@
             return true;
         }
     }
->>>>>>> 00dc0f74
 }