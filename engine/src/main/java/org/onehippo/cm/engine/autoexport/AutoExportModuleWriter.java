/*
 *  Copyright 2017 Hippo B.V. (http://www.onehippo.com)
 *
 *  Licensed under the Apache License, Version 2.0 (the "License");
 *  you may not use this file except in compliance with the License.
 *  You may obtain a copy of the License at
 *
 *       http://www.apache.org/licenses/LICENSE-2.0
 *
 *  Unless required by applicable law or agreed to in writing, software
 *  distributed under the License is distributed on an "AS IS" BASIS,
 *  WITHOUT WARRANTIES OR CONDITIONS OF ANY KIND, either express or implied.
 *  See the License for the specific language governing permissions and
 *  limitations under the License.
 */
package org.onehippo.cm.engine.autoexport;

import java.io.IOException;
import java.io.InputStream;
import java.nio.file.Files;
import java.nio.file.Path;
import java.util.Set;
import java.util.stream.Stream;

import org.onehippo.cm.model.Module;
import org.onehippo.cm.model.impl.ModuleImpl;
import org.onehippo.cm.model.impl.tree.ValueImpl;
import org.onehippo.cm.model.serializer.ModuleContext;
import org.onehippo.cm.model.serializer.ModuleWriter;
import org.onehippo.cm.model.serializer.ResourceOutputProvider;
import org.onehippo.cm.model.source.ResourceInputProvider;
import org.onehippo.cm.model.source.Source;

import static org.onehippo.cm.engine.autoexport.AutoExportServiceImpl.log;

public class AutoExportModuleWriter extends ModuleWriter {

    private ResourceInputProvider inputProvider;

    public AutoExportModuleWriter(final ResourceInputProvider inputProvider) {
        this.inputProvider = inputProvider;
    }

    public void writeModule(final Module module, final boolean explicitSequencing, final ModuleContext moduleContext) throws IOException {
        log.debug("exporting module: {}", module.getFullName());

        // remove deleted resources before processing new resource names
        removeDeletedResources(moduleContext);
        super.writeModule(module, explicitSequencing, moduleContext);

    }

    protected void removeDeletedResources(final ModuleContext moduleContext) throws IOException {
        final ModuleImpl module = moduleContext.getModule();
        removeResources(module.getRemovedConfigResources(), moduleContext.getConfigOutputProvider(), moduleContext.getConfigRoot());
        removeResources(module.getRemovedContentResources(), moduleContext.getContentOutputProvider(), moduleContext.getContentRoot());
    }

    /**
     * Remove file resources and parent folders in case if they're empty
     */
    protected void removeResources(final Set<String> removedResources, final ResourceOutputProvider resourceOutputProvider, final Path rootFolder)
            throws IOException {
        for (final String removed : removedResources) {
            final Path removedPath = resourceOutputProvider.getResourcePath(null, removed);
            final boolean wasDeleted = Files.deleteIfExists(removedPath);
            log.debug("file to be deleted: {}, was deleted: {}", removedPath, wasDeleted);
            removeEmptyFolders(removedPath.getParent(), rootFolder);
        }
    }

    private void removeEmptyFolders(Path folder, Path rootFolder) throws IOException {
            if (!folder.equals(rootFolder) && isDirectoryEmpty(folder)) {
            Files.delete(folder);
            removeEmptyFolders(folder.getParent(), rootFolder);
        }
    }

    private boolean isDirectoryEmpty(final Path folder) throws IOException {
        try(Stream<Path> list = Files.list(folder)) {
            return !list.findAny().isPresent();
        }
    }

    protected boolean sourceShouldBeSkipped(final Source source) {
<<<<<<< HEAD
        // this is a tripwire for testing error handling via AutoExportIntegrationTest.write_error_handling()
        // to run the test, uncomment the following 3 lines and remove the @Ignore annotation on that test
//        if (source.getPath().equals("TestSourceThatShouldCauseAnExceptionOnlyInTesting.yaml")) {
//            throw new RuntimeException("this is a simulated failure!");
//        }
=======
        if (source.hasChangedSinceLoad()) {
            log.debug("writing updated source: {}", source.getOrigin());
        }
>>>>>>> 7d5f5d4a

        // short-circuit processing of unchanged sources
        return !source.hasChangedSinceLoad();
    }

    protected InputStream getValueInputProvider(final ValueImpl value) throws IOException {
        final String internalResourcePath = value.getInternalResourcePath();
        if (internalResourcePath != null) {
            return inputProvider.getResourceInputStream(null, internalResourcePath);
        }
        else {
            return super.getValueInputProvider(value);
        }
    }
}<|MERGE_RESOLUTION|>--- conflicted
+++ resolved
@@ -83,17 +83,15 @@
     }
 
     protected boolean sourceShouldBeSkipped(final Source source) {
-<<<<<<< HEAD
         // this is a tripwire for testing error handling via AutoExportIntegrationTest.write_error_handling()
         // to run the test, uncomment the following 3 lines and remove the @Ignore annotation on that test
 //        if (source.getPath().equals("TestSourceThatShouldCauseAnExceptionOnlyInTesting.yaml")) {
 //            throw new RuntimeException("this is a simulated failure!");
 //        }
-=======
+
         if (source.hasChangedSinceLoad()) {
             log.debug("writing updated source: {}", source.getOrigin());
         }
->>>>>>> 7d5f5d4a
 
         // short-circuit processing of unchanged sources
         return !source.hasChangedSinceLoad();
