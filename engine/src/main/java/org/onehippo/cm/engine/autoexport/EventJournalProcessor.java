/*
 *  Copyright 2017 Hippo B.V. (http://www.onehippo.com)
 *
 *  Licensed under the Apache License, Version 2.0 (the "License");
 *  you may not use this file except in compliance with the License.
 *  You may obtain a copy of the License at
 *
 *       http://www.apache.org/licenses/LICENSE-2.0
 *
 *  Unless required by applicable law or agreed to in writing, software
 *  distributed under the License is distributed on an "AS IS" BASIS,
 *  WITHOUT WARRANTIES OR CONDITIONS OF ANY KIND, either express or implied.
 *  See the License for the specific language governing permissions and
 *  limitations under the License.
 */
package org.onehippo.cm.engine.autoexport;

import java.io.IOException;
import java.io.StringWriter;
import java.net.URI;
import java.net.URISyntaxException;
import java.nio.file.Path;
import java.nio.file.Paths;
import java.util.ArrayList;
import java.util.Arrays;
import java.util.Collection;
import java.util.HashSet;
import java.util.List;
import java.util.Set;
import java.util.concurrent.CancellationException;
import java.util.concurrent.ExecutionException;
import java.util.concurrent.Executors;
import java.util.concurrent.ScheduledExecutorService;
import java.util.concurrent.ScheduledFuture;
import java.util.concurrent.TimeUnit;
import java.util.concurrent.atomic.AtomicBoolean;
import java.util.stream.Collectors;

import javax.jcr.Node;
import javax.jcr.Property;
import javax.jcr.RepositoryException;
import javax.jcr.Session;
import javax.jcr.observation.Event;
import javax.jcr.observation.ObservationManager;
import javax.jcr.util.TraversingItemVisitor;

import org.apache.commons.lang3.StringUtils;
import org.apache.commons.lang3.time.StopWatch;
import org.hippoecm.repository.api.HippoNode;
import org.hippoecm.repository.api.RevisionEvent;
import org.hippoecm.repository.api.RevisionEventJournal;
import org.hippoecm.repository.util.JcrUtils;
import org.onehippo.cm.engine.ConfigurationServiceImpl;
import org.onehippo.cm.engine.JcrResourceInputProvider;
import org.onehippo.cm.model.impl.ConfigurationModelImpl;
import org.onehippo.cm.model.impl.GroupImpl;
import org.onehippo.cm.model.impl.ModuleImpl;
import org.onehippo.cm.model.impl.ProjectImpl;
import org.onehippo.cm.model.impl.definition.AbstractDefinitionImpl;
import org.onehippo.cm.model.impl.definition.ConfigDefinitionImpl;
import org.onehippo.cm.model.impl.definition.NamespaceDefinitionImpl;
import org.onehippo.cm.model.impl.source.ConfigSourceImpl;
import org.onehippo.cm.model.impl.tree.DefinitionNodeImpl;
import org.onehippo.cm.model.impl.tree.ValueImpl;
import org.onehippo.cm.model.parser.ParserException;
import org.onehippo.cm.model.parser.PathConfigurationReader;
import org.onehippo.cm.model.serializer.ModuleContext;
import org.onehippo.cm.model.serializer.SourceSerializer;
import org.onehippo.cm.model.tree.ConfigurationItemCategory;
import org.onehippo.cm.model.tree.ValueType;
import org.onehippo.cms7.utilities.exceptions.ExceptionLoopDetector;
import org.slf4j.Logger;
import org.slf4j.LoggerFactory;

import static org.onehippo.cm.engine.Constants.HCM_ROOT;
import static org.onehippo.cm.engine.Constants.SYSTEM_PARAMETER_AUTOEXPORT_LOOP_PROTECTION;
import static org.onehippo.cm.engine.ValueProcessor.isKnownDerivedPropertyName;
import static org.onehippo.cm.model.definition.DefinitionType.CONFIG;
import static org.onehippo.cm.model.tree.ConfigurationItemCategory.CONTENT;
import static org.onehippo.cm.model.tree.ConfigurationItemCategory.SYSTEM;
import static org.onehippo.cm.model.util.FilePathUtils.nativePath;

public class EventJournalProcessor {

    static final Logger log = LoggerFactory.getLogger(EventJournalProcessor.class);

    private static final String[] builtinIgnoredEventPaths = new String[]{
            "/hippo:log",
            "/content/attic",
            "/formdata",
            "/webfiles",
            "/hippo:configuration/hippo:update/hippo:queue",
            "/hippo:configuration/hippo:update/hippo:history",
            "/hippo:configuration/hippo:update/jcr:",
            "/hippo:configuration/hippo:temporary",
            "/hippo:configuration/hippo:modules/brokenlinks",
            "/" + HCM_ROOT,
    };

    private static final int MAX_REPEAT_PROCESS_EVENTS = 3;
    private static final long TIME_TO_LIVE = 2000L;
    private static final int EXCEPTION_THRESHOLD = 3;

    /**
     * Track changed jcr paths of *parent* nodes of jcr events
     */
    protected static class Changes {
        private Set<String> changedNsPrefixes = new HashSet<>();
        private PathsMap addedConfig = new PathsMap();
        private PathsMap changedConfig = new PathsMap();
        private PathsMap addedContent = new PathsMap();
        private PathsMap changedContent = new PathsMap();
        private PathsMap deletedContent = new PathsMap();
        private long creationTime;

        protected Changes() {
            this.creationTime = System.currentTimeMillis();
        }

        private boolean isEmpty() {
            return changedNsPrefixes.isEmpty() && changedConfig.isEmpty() && changedContent.isEmpty() && deletedContent.isEmpty();
        }

        protected Set<String> getChangedNsPrefixes() {
            return changedNsPrefixes;
        }

        protected PathsMap getAddedConfig() {
            return addedConfig;
        }

        protected PathsMap getChangedConfig() {
            return changedConfig;
        }

        protected PathsMap getAddedContent() {
            return addedContent;
        }

        protected PathsMap getChangedContent() {
            return changedContent;
        }

        protected PathsMap getDeletedContent() {
            return deletedContent;
        }

        protected long getCreationTime() {
            return creationTime;
        }

        protected void addCurrentChanges(Changes currentChanges) {
            changedNsPrefixes.addAll(currentChanges.getChangedNsPrefixes());
            changedConfig.addAll(currentChanges.getChangedConfig());
            changedContent.addAll(currentChanges.getChangedContent());
            deletedContent.addAll(currentChanges.getDeletedContent());
        }
    }

    private final ExceptionLoopDetector exceptionLoopDetector;
    private final boolean exceptionLoopPreventionEnabled;
    private final AutoExportConfig autoExportConfig;
    private final ConfigurationServiceImpl configurationService;
    private final Session eventProcessorSession;
    private final String nodeTypeRegistryLastModifiedPropertyPath;
    private final String lastRevisionPropertyPath;
    private final ScheduledExecutorService executor = Executors.newSingleThreadScheduledExecutor();
    private final long minChangeLogAge = 250;
    private long lastRevision = -1;
    private Node autoExportConfigNode = null;
    private Long lastRevisionPropertyValue = null;
    private Changes pendingChanges;
    private Changes currentChanges;
    private RevisionEventJournal eventJournal;
    private ConfigurationModelImpl currentModel;

    // critical segment flag -- if this is true, a simple rollback recovery cannot be performed safely
    private boolean fileWritesInProgress = false;

    private ScheduledFuture<?> future;
    private final AtomicBoolean taskFailed = new AtomicBoolean(false);
    private final AtomicBoolean runningOnce = new AtomicBoolean(false);
    private final Runnable task = () -> {
        if (!taskFailed.get()) {
            try {
                tryProcessEvents();
            } catch (Exception e) {
                taskFailed.set(true);
                AutoExportServiceImpl.log.error(e.getClass().getName() + " : " + e.getMessage(), e);
                if (future != null && !future.isDone()) {
                    future.cancel(false);
                }
            }
        }
    };

    public EventJournalProcessor(final ConfigurationServiceImpl configurationService,
                                 final AutoExportConfig autoExportConfig, final Set<String> extraIgnoredEventPaths)
            throws RepositoryException {

        exceptionLoopPreventionEnabled = Boolean.getBoolean(SYSTEM_PARAMETER_AUTOEXPORT_LOOP_PROTECTION);
        this.exceptionLoopDetector = new ExceptionLoopDetector(TIME_TO_LIVE, EXCEPTION_THRESHOLD);
        this.configurationService = configurationService;
        this.autoExportConfig = autoExportConfig;
        nodeTypeRegistryLastModifiedPropertyPath = autoExportConfig.getConfigPath()
                + "/" + AutoExportConstants.CONFIG_NTR_LAST_MODIFIED_PROPERTY_NAME;
        lastRevisionPropertyPath = autoExportConfig.getConfigPath()
                + "/" + AutoExportConstants.CONFIG_LAST_REVISION_PROPERTY_NAME;
        PathsMap ignoredEventPaths = new PathsMap(builtinIgnoredEventPaths);
        ignoredEventPaths.addAll(extraIgnoredEventPaths);
        ignoredEventPaths.add(nodeTypeRegistryLastModifiedPropertyPath);
        ignoredEventPaths.add(lastRevisionPropertyPath);
        autoExportConfig.addIgnoredPaths(ignoredEventPaths);

        eventProcessorSession = autoExportConfig.createImpersonatedSession();
        autoExportConfigNode = eventProcessorSession.getNode(autoExportConfig.getConfigPath());
        prepareEventJournalAndLastRevision();
    }

    public void start() {
        synchronized (executor) {
            taskFailed.set(false);
            if (future == null || future.isDone()) {
                future = executor.scheduleWithFixedDelay(task, 0, minChangeLogAge, TimeUnit.MILLISECONDS);
            }
        }
    }

    public void stop() {
        stop(false);
        runOnce();
        reset();
    }

    public void abort() {
        stop(false);
        reset();
    }

    private void stop(final boolean mayInterruptIfRunning) {
        synchronized (executor) {
            if (future != null && !future.isDone()) {
                future.cancel(mayInterruptIfRunning);
                try {
                    future.get();
                } catch (InterruptedException|ExecutionException|CancellationException ignore) {
                }
            }
            future = null;
        }
    }

    /**
     * Executes the core auto-export loop exactly once in synchronous blocking fashion, which is primarily used to
     * flush any pending changes after autoexport is {@link #stop() stopped}.
     * It is also used for tests.
     * Note: this method also serializes calls from different threads, such that only a single runOnce() call can
     * be active simultaneously.
     */
    public void runOnce() {
        // only a single thread can call runOnce simultaneously!
        synchronized (runningOnce) {
            // only a single thread can manipulate the executor simultaneously!
            synchronized (executor) {
                if (!taskFailed.get()) {
                    try {
                        runningOnce.set(true);
                        future = executor.schedule(task, 0, TimeUnit.MILLISECONDS);
                    } catch(final Exception ignore) {
                    }
                }
            }

            // don't attempt the future.get() inside the synchronized block for executor, because that will deadlock
            // calls to stop() from within processEvents(); yet, we want to protect the value of runningOnce, so it must
            // be within the synchronized block for runningOnce!
            try {
                if (runningOnce.get() && future != null) {
                    future.get();
                }
            } catch (InterruptedException|ExecutionException|CancellationException ignore) {
            } finally {
                runningOnce.set(false);
            }
        }
    }

    private void reset() {
        synchronized (executor) {
            if (future != null) {
                stop(false);
            }
            eventJournal = null;
            lastRevision = -1;
            currentChanges = null;
            pendingChanges = null;
            currentModel = null;
            // reset lastRevisionPropertyValue as well, allowing an actual 'reset' to -1 (or delete) of the property
            // by a developer, thereby 'skipping' next autoexport when enabled to the then current 'head' revision
            lastRevisionPropertyValue = null;
        }
    }

    public void shutdown() {
        stop(true);
        eventProcessorSession.logout();
    }

    private void tryProcessEvents() throws RepositoryException {
        StopWatch stopWatch = new StopWatch();
        stopWatch.start();

        // try processEvents max MAX_REPEAT_PROCESS_EVENTS in a row until success (for one task run)
        for (int i = 0; i < MAX_REPEAT_PROCESS_EVENTS; i++) {
            if (processEvents()) {
                break;
            } else {
                // processEvents unsuccessful: new events arrived before it could export already collected changes
                log.debug("Incoming events during processEvents() -- retrying!");
            }
        }

        stopWatch.stop();
        if (stopWatch.getTime(TimeUnit.MILLISECONDS) > 0) {
            log.info("Full auto-export cycle in {}", stopWatch.toString());
        }
    }

    private void prepareEventJournalAndLastRevision() throws RepositoryException {
        // ensure eventJournal will be 'up-to-date' and that there are no pending session changes
        eventProcessorSession.refresh(false);

        if (eventJournal == null) {
            final ObservationManager observationManager = eventProcessorSession.getWorkspace().getObservationManager();
            eventJournal = (RevisionEventJournal) observationManager.getEventJournal();
            lastRevision = getLastRevision();
        }
        if (lastRevision == -1) {
            // first skip to almost now (minus 1 minute), so we likely can capture the current last revision fast
            // this is useful when enabling autoexport on an existing (production copy?) repository with a large journal
            eventJournal.skipTo(System.currentTimeMillis()-1000*60);
            RevisionEvent lastEvent = null;
            while (eventJournal.hasNext()) {
                lastEvent = eventJournal.nextEvent();
            }
            if (lastEvent != null) {
                log.info("Skipping to initial eventjournal head revision: {} ", lastEvent.getRevision());
                lastRevision = lastEvent.getRevision();
                setLastRevision(lastRevision, true);
            }
        } else {
            eventJournal.skipToRevision(lastRevision);
        }
    }

    private boolean processEvents() throws RepositoryException {
        StopWatch stopWatch = new StopWatch();
        stopWatch.start();

        // update our local reference to the runtime model immediately before using it
        this.currentModel = configurationService.getRuntimeConfigurationModel();

        try {
            prepareEventJournalAndLastRevision();
            int count = 0;
            while (eventJournal.hasNext()) {
                RevisionEvent event = eventJournal.nextEvent();
                boolean storeLastRevision = lastRevision == -1;
                lastRevision = event.getRevision();
                if (storeLastRevision) {
                    // still haven't yet stored the current last revision: do so now
                    setLastRevision(lastRevision, true);
                }
                if (event.getType() == Event.PERSIST) {
                    continue;
                }
                if (event.getPath().equals(lastRevisionPropertyPath)) {
                    continue;
                }
                // any other event can require processing or as a minimum result in updating the lastRevision
                if (currentChanges == null) {
                    currentChanges = new Changes();
                }
                count++;
                if (HCM_ROOT.equals(event.getUserData())) {
                    continue;
                }
                processEvent(event);
            }
            if (count > 0) {
                AutoExportServiceImpl.log.debug("Read {} events up to {}", count, lastRevision);
            }
            if (currentChanges != null) {
                if (!currentChanges.isEmpty()) {
                    if (pendingChanges != null) {
                        pendingChanges.addCurrentChanges(currentChanges);
                        AutoExportServiceImpl.log.debug("Adding new changes to pending changes");
                    } else if (runningOnce.get() || isReadyForProcessing(currentChanges)) {
                        pendingChanges = currentChanges;
                    }
                } else {
                    // all events are skipped, bump lastRevision to skip these in the future
                    currentChanges = null;
                    setLastRevision(lastRevision, true);
                }
            }
            if (count > 0) {
                stopWatch.split();
                log.info("Events processed in {}", stopWatch.toSplitString());
            }
            if (pendingChanges != null) {
                currentChanges = null;

                ModuleImpl changesModule = createChangesModule();
                if (eventJournal.hasNext()) {
                    stopWatch.stop();
                    log.info("Diff processing abandoned after {}", stopWatch.toString());

                    // new events arrived before we could export the pending changes!
                    // rewind and let tryProcessEvents() repeat until success
                    return false;
                } else {
                    try {
                        exportChangesModule(changesModule);
                        pendingChanges = null;
                        if (exceptionLoopPreventionEnabled) {
                            exceptionLoopDetector.purge();
                        }
                    } catch (Exception ex) {
                        //stop autoexport
                        if (fileWritesInProgress) {
                            try {
                                log.error("Failure writing files during auto-export -- files on disk may not be valid!");
                                abort();
                                disableAutoExportJcrProperty();
                            } finally {
                                fileWritesInProgress = false;
                            }
                        }

                        if (exceptionLoopPreventionEnabled && exceptionLoopDetector.loopDetected(ex)) {
                            log.info("Looping detected, disabling autoexport");
                            abort();
                            disableAutoExportJcrProperty();
                        }
                        throw ex;
                    }
                }
            }
        } catch (Exception e) {
            stopWatch.stop();
            log.info("Events processing failed after {}", stopWatch.toString());

            // catch all exceptions, not just RepositoryException
            AutoExportServiceImpl.log.error("Processing events failed: ", e);
        }
        return true;
    }

    /**
     * Set the autoexport:enabled property to false in the repository. This method should only be called in an exception
     * handler, as it assumes the current session state is garbage and aggressively clears it.
     * @throws RepositoryException
     */
    private void disableAutoExportJcrProperty() throws RepositoryException {
        // this method is almost certainly being called while current session state is somehow unreliable
        // therefore, before attempting to work with the repo, we should attempt to reset to a good state
        eventProcessorSession.refresh(false);

        final Property autoExportEnableProperty = autoExportConfigNode.getProperty(AutoExportConstants.CONFIG_ENABLED_PROPERTY_NAME);
        autoExportEnableProperty.setValue(false);
        eventProcessorSession.save();
    }

    private boolean isReadyForProcessing(final Changes changedNodes) {
        return System.currentTimeMillis() - changedNodes.getCreationTime() > minChangeLogAge;
    }

    private void processEvent(final RevisionEvent event) {
        try {
            final String eventPath = event.getPath();
            switch (event.getType()) {
                case Event.PROPERTY_ADDED:
                case Event.PROPERTY_CHANGED:
                case Event.PROPERTY_REMOVED:
                    if (isKnownDerivedPropertyName(StringUtils.substringAfterLast(eventPath, "/"))) {
                        return;
                    }
                    if (nodeTypeRegistryLastModifiedPropertyPath.equals(eventPath)) {
                        if (event.getUserData() != null) {
                            String[] changedNamespacePrefixes = event.getUserData().split("\\|");
                            for (String changedNamespacePrefix : changedNamespacePrefixes) {
                                currentChanges.getChangedNsPrefixes().add(changedNamespacePrefix);
                            }
                            if (log.isDebugEnabled()) {
                                AutoExportServiceImpl.log.debug(String.format("event %d: namespace prefixes %s updated",
                                        event.getRevision(), Arrays.toString(changedNamespacePrefixes)));
                            }
                        }
                    } else {
                        checkAddEventPath(event, eventPath, false, false, true);
                    }
                    break;
                case Event.NODE_ADDED:
                    checkAddEventPath(event, eventPath, true, false, false);
                    break;
                case Event.NODE_REMOVED:
                    checkAddEventPath(event, eventPath, false, true, false);
                    break;
                case Event.NODE_MOVED:
                    final String srcAbsPath = (String) event.getInfo().get("srcAbsPath");
                    if (srcAbsPath != null) {
                        // not an order-before
                        checkAddEventPath(event, eventPath, true, false, false);
                        checkAddEventPath(event, srcAbsPath, false, true, false);
                    } else {
                        checkAddEventPath(event, eventPath, false, false, false);
                    }
                    break;
            }
        } catch (RepositoryException e) {
            // ignore: return empty set
        }
    }

    private void checkAddEventPath(final RevisionEvent event, final String eventPath, final boolean addedNode,
                                   final boolean deletedNode, final boolean propertyPath) throws RepositoryException {
        if (!autoExportConfig.isExcludedPath(eventPath)) {

            // use getCategoryForItem from AutoExportConfig as that also takes into account category overrides
            final ConfigurationItemCategory category = autoExportConfig.getCategoryForItem(eventPath, propertyPath,
                    configurationService.getRuntimeConfigurationModel());

            // for config, we want to store the paths of the parents of changed nodes or properties
            // (that way, we always have a node to scan for detailed changes)
            // also, remove descendants from the list, since we will be scanning them anyway
            if (category == ConfigurationItemCategory.CONFIG && !currentChanges.getAddedConfig().matches(eventPath)) {
                if (addedNode) {
                    boolean childPathAddedBefore = currentChanges.getAddedConfig().removeChildren(eventPath);
                    currentChanges.getAddedConfig().add(eventPath);
                    if (childPathAddedBefore) {
                        currentChanges.getChangedConfig().removeChildren(eventPath);
                    }
                    currentChanges.getChangedConfig().remove(eventPath);
                } else if (deletedNode) {
                    currentChanges.getAddedConfig().removeChildren(eventPath);
                    currentChanges.getAddedConfig().remove(eventPath);
                    currentChanges.getChangedConfig().removeChildren(eventPath);
                    currentChanges.getChangedConfig().remove(eventPath);
                }
                String parentPath = getParentPath(eventPath);
                if (currentChanges.getChangedConfig().add(parentPath)) {
                    logEvent(event, parentPath);
                }
            }
            // for content, we want to store the actual paths of changed nodes (not properties)
            // for add or change events, keep descendants, since they may indicate a need to export a separate source file
            else if (category == ConfigurationItemCategory.CONTENT && !currentChanges.getAddedContent().matches(eventPath)) {
                if (addedNode) {
                    currentChanges.getAddedContent().add(eventPath);
                    currentChanges.getChangedContent().add(eventPath);

                    // we must scan down the JCR tree and record an add for each descendant node path
                    // protect against race conditions with add and then immediate delete
                    // TODO: do this only for node move and not for all node-add, which will already have separate events
                    // TODO: if add, then move, this could try to find children for a non-existing node
                    // TODO: -- catch this case and continue processing
                    if (eventProcessorSession.nodeExists(eventPath)) {
                        final Node node = eventProcessorSession.getNode(eventPath);
                        node.accept(new TraversingItemVisitor.Default() {
                            @Override
                            protected void entering(final Node node, final int level) throws RepositoryException {
                                final String path = node.getPath();
                                if (!autoExportConfig.isExcludedPath(path)) {
                                    currentChanges.getAddedContent().add(path);
                                }
                            }

                            @Override
                            public void visit(final Node node) throws RepositoryException {
                                final HippoNode hippoNode = (HippoNode) node;
                                if (!hippoNode.isVirtual()) {
                                    super.visit(node);
                                }
                            }
                        });
                    }

                    // cleanup a previously-encountered delete
                    currentChanges.getDeletedContent().removeChildren(eventPath);
                    currentChanges.getDeletedContent().remove(eventPath);
                } else if (deletedNode) {
                    // clean up previously-recorded events for descendants, which are now redundant,
                    // since this delete will clear out all descendants anyway
                    currentChanges.getAddedContent().removeChildren(eventPath);
                    currentChanges.getAddedContent().remove(eventPath);
                    currentChanges.getChangedContent().removeChildren(eventPath);
                    currentChanges.getChangedContent().remove(eventPath);
                    currentChanges.getDeletedContent().removeChildren(eventPath);
                    currentChanges.getDeletedContent().add(eventPath);
                } else {
                    final String changedPath = propertyPath ? getParentPath(eventPath) : eventPath;
                    if (currentChanges.getChangedContent().add(changedPath)) {
                        logEvent(event, changedPath);
                    }
                }
            }
        }
    }

    private void logEvent(final RevisionEvent event, final String path) throws RepositoryException {
        if (AutoExportServiceImpl.log.isDebugEnabled()) {
            final String eventPath = event.getPath();
            AutoExportServiceImpl.log.debug(String.format("event %d: %s under parent: [%s] at: [%s] for user: [%s]",
                    event.getRevision(), AutoExportConstants.getJCREventTypeName(event.getType()), path,
                    eventPath.startsWith(path) ? eventPath.substring(path.length()) : eventPath,
                    event.getUserID()));
        }
    }

    private String getParentPath(String absPath) {
        int end = absPath.lastIndexOf('/');
        return absPath.substring(0, end == 0 ? 1 : end);
    }

    private ModuleImpl createChangesModule() throws RepositoryException, IOException {
        StopWatch stopWatch = new StopWatch();
        stopWatch.start();

        final ModuleImpl module = new ModuleImpl("autoexport-module",
                new ProjectImpl("autoexport-project",
                        new GroupImpl("autoexport-group")));
        final JcrResourceInputProvider jcrResourceInputProvider = new JcrResourceInputProvider(eventProcessorSession);
        module.setConfigResourceInputProvider(jcrResourceInputProvider);
        module.setContentResourceInputProvider(jcrResourceInputProvider);
        final ConfigSourceImpl configSource = module.addConfigSource("autoexport.yaml");

        if (!pendingChanges.changedNsPrefixes.isEmpty()) {
            Set<String> nsPrefixes = new HashSet<>(pendingChanges.getChangedNsPrefixes());
            List<NamespaceDefinitionImpl> modifiedNsDefs = currentModel.getNamespaceDefinitions().stream()
                    .filter(d -> nsPrefixes.remove(d.getPrefix()))
                    .collect(Collectors.toList());
            for (NamespaceDefinitionImpl nsDef : modifiedNsDefs) {
                ValueImpl cndPath = new ValueImpl(nsDef.getCndPath().getString(), ValueType.STRING, true, false);
                cndPath.setInternalResourcePath(jcrResourceInputProvider.createCndResourcePath(nsDef.getPrefix()));
                cndPath.setDefinition(configSource.addNamespaceDefinition(nsDef.getPrefix(), nsDef.getURI(), cndPath));
            }
            for (String newNsPrefix : nsPrefixes) {
                ValueImpl cndPath = new ValueImpl(newNsPrefix + ".cnd", ValueType.STRING, true, false);
                cndPath.setNewResource(true);
                cndPath.setInternalResourcePath(jcrResourceInputProvider.createCndResourcePath(newNsPrefix));
                try {
                    cndPath.setDefinition(configSource.addNamespaceDefinition(newNsPrefix,
                            new URI(eventProcessorSession.getNamespaceURI(newNsPrefix)), cndPath));
                } catch (URISyntaxException e) {
                    // not going to happen
                }
            }
        }

        final AutoExportConfigExporter autoExportConfigExporter = new AutoExportConfigExporter(currentModel, autoExportConfig);
        for (String path : pendingChanges.getChangedConfig()) {
            log.info("Computing diff for path: \n\t{}", path);
            autoExportConfigExporter.exportConfigNode(eventProcessorSession, path, configSource);
        }

        injectResidualCategoryOverrides(configSource);

        // empty defs rarely happen when a new node ends up having only excluded properties -- clean them up
        configSource.cleanEmptyDefinitions();

        if (log.isInfoEnabled()) {
            final SourceSerializer sourceSerializer = new SourceSerializer(null, configSource, false);
            final StringWriter writer = new StringWriter();
            sourceSerializer.serializeNode(writer, sourceSerializer.representSource(new ArrayList<>()::add));
            log.info("Computed diff: \n{}", writer.toString());
            log.info("added content: \n\t{}", String.join("\n\t", pendingChanges.getAddedContent()));
            log.info("changed content: \n\t{}", String.join("\n\t", pendingChanges.getChangedContent()));
            log.info("deleted content: \n\t{}", String.join("\n\t", pendingChanges.getDeletedContent()));
        }

        module.build();

        stopWatch.stop();
        log.info("Diff computed in {}", stopWatch.toString());

        return module;
    }

    /**
     * Injects .meta:residual-child-node-category properties in definitions to be exported where indicated by patterns
     * in the auto-export configuration; also, in case the category "content" is injected, moves child nodes of those
     * definitions to content definitions, in case the category "system" is injected, removes child nodes of those
     * definition.
     *
     * @param configSource the {@link ConfigSourceImpl} to scan for definition nodes
     * @throws RepositoryException
     * @throws IOException
     */
    private void injectResidualCategoryOverrides(final ConfigSourceImpl configSource) throws RepositoryException, IOException {
        for (AbstractDefinitionImpl definition : configSource.getDefinitions()) {
            if (definition.getType() == CONFIG) {
                final ConfigDefinitionImpl configDefinition = (ConfigDefinitionImpl) definition;
                injectResidualCategoryOverrides(configDefinition.getNode());
            }
        }
    }

    private void injectResidualCategoryOverrides(final DefinitionNodeImpl node) throws RepositoryException, IOException {
        final ConfigurationItemCategory inject = autoExportConfig.getInjectResidualMatchers().getMatch(node, currentModel);

        if (inject == CONTENT || inject == SYSTEM) {
            // for hst:hosts, we need to support both injecting and overriding at the same time
            final ConfigurationItemCategory override = autoExportConfig.getOverrideResidualMatchers().getMatch(node.getPath());
            final ConfigurationItemCategory effective = override != null ? override : inject;
            for (DefinitionNodeImpl child : node.getNodes().values()) {
                if (effective == CONTENT) {
                    pendingChanges.getAddedContent().add(child.getPath());
                }
            }
            if (effective != ConfigurationItemCategory.CONFIG) {
                node.removeAllNodes();
            }
            node.setResidualChildNodeCategory(inject);
        }

        for (DefinitionNodeImpl child : node.getNodes().values()) {
            injectResidualCategoryOverrides(child);
        }
    }

    private void exportChangesModule(ModuleImpl changesModule) throws RepositoryException, IOException, ParserException {
        if (changesModule.isEmpty() && pendingChanges.getAddedContent().isEmpty()
                && pendingChanges.getChangedContent().isEmpty()
                && pendingChanges.getDeletedContent().isEmpty()) {
            log.info("No changes detected");
            StopWatch stopWatch = new StopWatch();
            stopWatch.start();

            // save this fact immediately and do nothing else
            setLastRevision(lastRevision, true);

            stopWatch.stop();
            log.info("Diff export (revision update only) in {}", stopWatch.toString());
        } else {
            AutoExportServiceImpl.log.info("autoexport is processing changes...");

            final DefinitionMergeService mergeService = new DefinitionMergeService(autoExportConfig);
            final Collection<ModuleImpl> mergedModules =
                    mergeService.mergeChangesToModules(changesModule, pendingChanges, currentModel, eventProcessorSession);
            final List<ModuleImpl> reloadedModules = new ArrayList<>();

            StopWatch stopWatch = new StopWatch();
            stopWatch.start();

            // 1) export result to filesystem
            // convert the project basedir to a Path, so we can resolve modules against it
            final String projectDir = System.getProperty(org.onehippo.cm.model.Constants.PROJECT_BASEDIR_PROPERTY);
            final Path projectPath = Paths.get(projectDir);

            // write each module to the file system
            final AutoExportModuleWriter writer = new AutoExportModuleWriter(new JcrResourceInputProvider(eventProcessorSession));
            for (ModuleImpl module : mergedModules) {
                final Path moduleDescriptorPath = projectPath.resolve(nativePath(
                        module.getMvnPath() + org.onehippo.cm.engine.Constants.MAVEN_MODULE_DESCRIPTOR));
                final ModuleContext ctx = new ModuleContext(module, moduleDescriptorPath);
                ctx.createOutputProviders(moduleDescriptorPath);

                // set a critical segment flag -- if we pass this point but don't reach the full successful completion,
                // we cannot perform an automated recovery to the previous safe state
                fileWritesInProgress = true;
                writer.writeModule(module, ctx);

                // then reload the modules, so we get a nice, clean, purely-File-based view of the sources
                // TODO: share this logic with ClasspathConfigurationModelReader somehow
                // TODO: better yet, avoid this step via proper in-place resource updating on write
                final PathConfigurationReader.ReadResult result =
                        new PathConfigurationReader().read(moduleDescriptorPath);

                final ModuleImpl loadedModule = result.getModuleContext().getModule();
                // store mvnPath again for later use
                loadedModule.setMvnPath(module.getMvnPath());

                // pass along change indicators for sources and resources, so baseline can perform incremental update
                // TODO: use this simpler code when we have time to test it thoroughly
//                module.getRemovedConfigResources().forEach(loadedModule::addConfigResourceToRemove);
//                module.getRemovedContentResources().forEach(loadedModule::addContentResourceToRemove);
//                module.getConfigSources().stream().filter(SourceImpl::hasChangedSinceLoad).forEach(source -> {
//                    loadedModule.getConfigSource(source.getPath()).ifPresent(SourceImpl::markChanged);
//                });
//                module.getContentSources().stream().filter(SourceImpl::hasChangedSinceLoad).forEach(source -> {
//                    loadedModule.getContentSource(source.getPath()).ifPresent(SourceImpl::markChanged);
//                });

                module.getRemovedConfigResources().forEach(loadedModule::addConfigResourceToRemove);
                module.getRemovedContentResources().forEach(loadedModule::addContentResourceToRemove);
                module.getConfigSources().forEach(source -> {
                    loadedModule.getConfigSource(source.getPath())
                            .ifPresent(s -> {
                                if (source.hasChangedSinceLoad()) {
                                    s.markChanged();
                                }
                            });
                });
                module.getContentSources().forEach(source -> {
                    loadedModule.getContentSource(source.getPath())
                            .ifPresent(s -> {
                                if (source.hasChangedSinceLoad()) {
                                    s.markChanged();
                                }
                            });
                });

                reloadedModules.add(loadedModule);
            }

            // 2) configuration.setLastRevision(lastRevision) (NOT saving the JCR session, yet!)
            setLastRevision(lastRevision, false);

            stopWatch.stop();
            log.info("Diff export (writing modules) in {}", stopWatch.toString());

            // 3) save result to baseline (which should do Session.save()
            // 4) update or reload ConfigurationService.currentRuntimeModel
            configurationService.updateBaselineForAutoExport(reloadedModules);

            // 5) now also save the lastRevision update
            eventProcessorSession.save();

<<<<<<< HEAD
            // we've reached a new safe state, so a rollback recovery to this state is again possible
            fileWritesInProgress = false;
=======
            AutoExportServiceImpl.log.info("autoexport update complete");
>>>>>>> 7d5f5d4a
        }
    }

    private long getLastRevision() throws RepositoryException {
        if (lastRevisionPropertyValue == null) {
            lastRevisionPropertyValue = JcrUtils.getLongProperty(autoExportConfigNode, AutoExportConstants.CONFIG_LAST_REVISION_PROPERTY_NAME, -1l);
        }
        return lastRevisionPropertyValue;
    }

    /**
     * Sets the lastRevision property
     * @param lastRevision the new value of the lastRevision property
     * @paramm save optionally save the value using the internal {@link #eventProcessorSession}
     * @throws RepositoryException
     */
    private void setLastRevision(final long lastRevision, final boolean save) throws RepositoryException {
        autoExportConfigNode.setProperty(AutoExportConstants.CONFIG_LAST_REVISION_PROPERTY_NAME, lastRevision);
        if (save) {
            eventProcessorSession.save();
        }
        this.lastRevisionPropertyValue = lastRevision;
    }
}<|MERGE_RESOLUTION|>--- conflicted
+++ resolved
@@ -827,12 +827,10 @@
             // 5) now also save the lastRevision update
             eventProcessorSession.save();
 
-<<<<<<< HEAD
             // we've reached a new safe state, so a rollback recovery to this state is again possible
             fileWritesInProgress = false;
-=======
+
             AutoExportServiceImpl.log.info("autoexport update complete");
->>>>>>> 7d5f5d4a
         }
     }
 
