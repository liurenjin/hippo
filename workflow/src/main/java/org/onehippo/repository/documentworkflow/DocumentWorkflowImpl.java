--- conflicted
+++ resolved
@@ -39,7 +39,6 @@
 import org.onehippo.repository.scxml.SCXMLWorkflowContext;
 import org.onehippo.repository.scxml.SCXMLWorkflowExecutor;
 
-<<<<<<< HEAD
 import static org.hippoecm.repository.api.DocumentWorkflowAction.ACCEPT_REQUEST;
 import static org.hippoecm.repository.api.DocumentWorkflowAction.CANCEL_REQUEST;
 import static org.hippoecm.repository.api.DocumentWorkflowAction.CHECK_MODIFIED;
@@ -62,30 +61,6 @@
 import static org.hippoecm.repository.api.DocumentWorkflowAction.UNLOCK;
 import static org.hippoecm.repository.api.DocumentWorkflowAction.VERSION;
 import static org.hippoecm.repository.api.DocumentWorkflowAction.VERSION_RESTORE_TO;
-=======
-import static org.onehippo.repository.documentworkflow.DocumentWorkflowAction.ACCEPT_REQUEST;
-import static org.onehippo.repository.documentworkflow.DocumentWorkflowAction.CANCEL_REQUEST;
-import static org.onehippo.repository.documentworkflow.DocumentWorkflowAction.CHECK_MODIFIED;
-import static org.onehippo.repository.documentworkflow.DocumentWorkflowAction.COMMIT_EDITABLE_INSTANCE;
-import static org.onehippo.repository.documentworkflow.DocumentWorkflowAction.COPY;
-import static org.onehippo.repository.documentworkflow.DocumentWorkflowAction.DELETE;
-import static org.onehippo.repository.documentworkflow.DocumentWorkflowAction.DEPUBLISH;
-import static org.onehippo.repository.documentworkflow.DocumentWorkflowAction.DISPOSE_EDITABLE_INSTANCE;
-import static org.onehippo.repository.documentworkflow.DocumentWorkflowAction.LIST_VERSIONS;
-import static org.onehippo.repository.documentworkflow.DocumentWorkflowAction.MOVE;
-import static org.onehippo.repository.documentworkflow.DocumentWorkflowAction.OBTAIN_EDITABLE_INSTANCE;
-import static org.onehippo.repository.documentworkflow.DocumentWorkflowAction.PUBLISH;
-import static org.onehippo.repository.documentworkflow.DocumentWorkflowAction.REJECT_REQUEST;
-import static org.onehippo.repository.documentworkflow.DocumentWorkflowAction.RENAME;
-import static org.onehippo.repository.documentworkflow.DocumentWorkflowAction.REQUEST_DELETE;
-import static org.onehippo.repository.documentworkflow.DocumentWorkflowAction.REQUEST_DEPUBLICATION;
-import static org.onehippo.repository.documentworkflow.DocumentWorkflowAction.REQUEST_PUBLICATION;
-import static org.onehippo.repository.documentworkflow.DocumentWorkflowAction.RESTORE_VERSION;
-import static org.onehippo.repository.documentworkflow.DocumentWorkflowAction.RETRIEVE_VERSION;
-import static org.onehippo.repository.documentworkflow.DocumentWorkflowAction.UNLOCK;
-import static org.onehippo.repository.documentworkflow.DocumentWorkflowAction.VERSION;
-import static org.onehippo.repository.documentworkflow.DocumentWorkflowAction.VERSION_RESTORE_TO;
->>>>>>> 2760ee48
 
 /**
  * DocumentWorkflow implementation which delegates the document workflow state management and action processing
@@ -118,6 +93,14 @@
 
 
     private SCXMLWorkflowExecutor<SCXMLWorkflowContext, DocumentHandle> workflowExecutor;
+
+    /**
+     * All implementations of a work-flow must provide a single, no-argument constructor.
+     *
+     * @throws RemoteException mandatory exception that must be thrown by all Remote objects
+     */
+    public DocumentWorkflowImpl() throws RemoteException {
+    }
 
     @SuppressWarnings("unchecked")
     protected DocumentHandle createDocumentHandle(Node node) throws WorkflowException {
@@ -142,7 +125,6 @@
         return workflowExecutor;
     }
 
-<<<<<<< HEAD
     /**
      * @deprecated since 5.1.0 Do not use this method any more to create a Map: Create it yourself
      */
@@ -164,8 +146,6 @@
         map.put(var2, val2);
         return map;
     }
-=======
->>>>>>> 2760ee48
 
     @SuppressWarnings("unchecked")
     protected Map<String, Boolean> getRequestActionActions(String requestIdentifier, String action) throws WorkflowException {
@@ -225,23 +205,8 @@
     }
 
     @Override
-<<<<<<< HEAD
     public Map<String, Serializable> hints(final Map<String, Serializable> initializationPayload) throws WorkflowException {
         return hints();
-=======
-    public Map<String, Serializable> hints(final Map<String, Object> initializationPayload) throws WorkflowException {
-        workflowExecutor.start(initializationPayload);
-        Map<String, Serializable> hints = super.hints();
-        hints.putAll(workflowExecutor.getContext().getFeedback());
-        hints.putAll(workflowExecutor.getContext().getActions());
-        for (Map.Entry<String, Serializable> entry : hints.entrySet()) {
-            if (entry.getValue() instanceof Collection) {
-                // protect against modifications
-                entry.setValue((Serializable)Collections.unmodifiableCollection((Collection)entry.getValue()));
-            }
-        }
-        return Collections.unmodifiableMap(hints);
->>>>>>> 2760ee48
     }
 
 
@@ -284,11 +249,7 @@
     public void requestDepublication(final Date depublicationDate) throws WorkflowException {
         transition(getBuilder()
                 .action(REQUEST_DEPUBLICATION)
-<<<<<<< HEAD
                 .eventPayload(DocumentWorkflowConstants.TARGET_DATE,depublicationDate)
-=======
-                .eventPayload(TARGET_DATE,depublicationDate)
->>>>>>> 2760ee48
                 .build());
     }
 
@@ -301,11 +262,7 @@
     public void requestPublication(final Date publicationDate) throws WorkflowException {
         transition(getBuilder()
                 .action(REQUEST_PUBLICATION)
-<<<<<<< HEAD
                 .eventPayload(DocumentWorkflowConstants.TARGET_DATE,publicationDate)
-=======
-                .eventPayload(TARGET_DATE,publicationDate)
->>>>>>> 2760ee48
                 .build());
     }
 
@@ -330,11 +287,7 @@
     public void rename(final String newName) throws WorkflowException {
         transition(getBuilder()
                 .action(RENAME)
-<<<<<<< HEAD
                 .eventPayload(DocumentWorkflowConstants.NAME,newName)
-=======
-                .eventPayload(NAME,newName)
->>>>>>> 2760ee48
                 .build());
     }
 
@@ -342,11 +295,7 @@
     public void copy(final Document destination, final String newName) throws WorkflowException {
         transition(getBuilder()
                 .action(COPY)
-<<<<<<< HEAD
                 .eventPayload(DocumentWorkflowConstants.DESTINATION,destination, DocumentWorkflowConstants.NAME,newName)
-=======
-                .eventPayload(DESTINATION,destination, NAME,newName)
->>>>>>> 2760ee48
                 .build());
     }
 
@@ -354,11 +303,7 @@
     public void move(final Document destination, final String newName) throws WorkflowException {
         transition(getBuilder()
                 .action(MOVE)
-<<<<<<< HEAD
                 .eventPayload(DocumentWorkflowConstants.DESTINATION,destination, DocumentWorkflowConstants.NAME,newName)
-=======
-                .eventPayload(DESTINATION,destination, NAME,newName)
->>>>>>> 2760ee48
                 .build());
     }
 
@@ -371,11 +316,7 @@
     public void depublish(final Date depublicationDate) throws WorkflowException, RepositoryException, RemoteException {
         transition(getBuilder()
                 .action(DEPUBLISH)
-<<<<<<< HEAD
                 .eventPayload(DocumentWorkflowConstants.TARGET_DATE,depublicationDate)
-=======
-                .eventPayload(TARGET_DATE,depublicationDate)
->>>>>>> 2760ee48
                 .build());
     }
 
@@ -388,11 +329,7 @@
     public void publish(final Date publicationDate) throws WorkflowException, RepositoryException, RemoteException {
         transition(getBuilder()
                 .action(PUBLISH)
-<<<<<<< HEAD
                 .eventPayload(DocumentWorkflowConstants.TARGET_DATE,publicationDate)
-=======
-                .eventPayload(TARGET_DATE,publicationDate)
->>>>>>> 2760ee48
                 .build());
     }
 
@@ -409,13 +346,6 @@
                 .action(CANCEL_REQUEST)
                 .requestIdentifier(requestIdentifier)
                 .build());
-<<<<<<< HEAD
-=======
-    }
-
-    private DocumentWorkflowTransition.Builder getBuilder() {
-        return new DocumentWorkflowTransition.Builder();
->>>>>>> 2760ee48
     }
 
     @Override
@@ -452,8 +382,6 @@
         transition(UNLOCK);
     }
 
-
-
     // Version Workflow on Document handle level
 
     @Override
@@ -465,11 +393,7 @@
     public Document versionRestoreTo(final Calendar historic, Document target) throws WorkflowException, RepositoryException {
         return (Document) transition(getBuilder()
                 .action(VERSION_RESTORE_TO)
-<<<<<<< HEAD
                 .eventPayload(DocumentWorkflowConstants.DATE,historic, DocumentWorkflowConstants.TARGET_DOCUMENT,target)
-=======
-                .eventPayload(DATE,historic, TARGET_DOCUMENT,target)
->>>>>>> 2760ee48
                 .build());
     }
 
@@ -477,11 +401,7 @@
     public Document restoreVersion(final Calendar historic) throws WorkflowException, RepositoryException {
         return (Document) transition(getBuilder()
                 .action(RESTORE_VERSION)
-<<<<<<< HEAD
                 .eventPayload(DocumentWorkflowConstants.DATE,historic)
-=======
-                .eventPayload(DATE,historic)
->>>>>>> 2760ee48
                 .build());
     }
 
@@ -495,7 +415,6 @@
     public Document retrieveVersion(final Calendar historic) throws WorkflowException, RepositoryException {
         return (Document) transition(getBuilder()
                 .action(RETRIEVE_VERSION)
-<<<<<<< HEAD
                 .eventPayload(DocumentWorkflowConstants.DATE,historic)
                 .build());
     }
@@ -525,46 +444,12 @@
         return actionsMap==null?workflowExecutor.triggerAction(action, eventPayload):workflowExecutor.triggerAction(action, actionsMap, eventPayload);
     }
 
-=======
-                .eventPayload(DATE,historic)
-                .build());
-    }
-
-    @Override
-    public Object transition(DocumentWorkflowTransition transition) throws WorkflowException {
-        workflowExecutor.start(transition.getInitializationPayload());
-        final Map<String, Object> eventPayload = transition.getEventPayload();
-        Map<String, Boolean> actionsMap = transition.getActionsMap();
-        final String requestIdentifier = transition.getRequestIdentifier();
-        final String action = transition.getAction();
-        if (requestIdentifier !=null){
-            addRequestToEventPayload(eventPayload, requestIdentifier);
-            if (actionsMap==null){
-                actionsMap = new HashMap<>();
-            }
-            actionsMap.putAll(getRequestActionActions(requestIdentifier, action));
-        }
-        return triggerAction(eventPayload, actionsMap, action);
-    }
-
-    public void addRequestToEventPayload(final Map<String, Object> eventPayload, final String requestIdentifier) {
-        eventPayload.put(REQUEST,workflowExecutor.getData().getRequests().get(requestIdentifier));
-    }
-
-    public Object triggerAction(final Map<String, Object> eventPayload, final Map<String, Boolean> actionsMap, final String action) throws WorkflowException {
-        return actionsMap==null?workflowExecutor.triggerAction(action, eventPayload):workflowExecutor.triggerAction(action, actionsMap, eventPayload);
-    }
-
->>>>>>> 2760ee48
     private  Object transition(DocumentWorkflowAction documentWorkflowAction) throws WorkflowException {
         return transition(getBuilder().action(documentWorkflowAction.getAction()).build());
     }
 
-<<<<<<< HEAD
     private WorkflowTransition.Builder getBuilder() {
         return new WorkflowTransition.Builder();
     }
 
-=======
->>>>>>> 2760ee48
 }